--- conflicted
+++ resolved
@@ -12,22 +12,14 @@
 		return errors.New("expecting a non-nil BlockMeta")
 	}
 	// TODO: check the BlockID??
-<<<<<<< HEAD
-	return ValidateHeader(meta.Header, sh)
-=======
-	return ValidateHeader(&meta.Header, check)
->>>>>>> b92860b6
+	return ValidateHeader(&meta.Header, sh)
 }
 
 func ValidateBlock(meta *types.Block, sh types.SignedHeader) error {
 	if meta == nil {
 		return errors.New("expecting a non-nil Block")
 	}
-<<<<<<< HEAD
-	err := ValidateHeader(meta.Header, sh)
-=======
-	err := ValidateHeader(&meta.Header, check)
->>>>>>> b92860b6
+	err := ValidateHeader(&meta.Header, sh)
 	if err != nil {
 		return err
 	}
