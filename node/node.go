package node

import (
	"context"
	"errors"
	"fmt"
	"net"
	"net/http"
	_ "net/http/pprof" // nolint: gosec // securely exposed on separate, optional port
	"strconv"
	"time"

	_ "github.com/lib/pq" // provide the psql db driver
	"github.com/prometheus/client_golang/prometheus"
	"github.com/prometheus/client_golang/prometheus/promhttp"
	"github.com/rs/cors"
	abci "github.com/tendermint/tendermint/abci/types"
	cfg "github.com/tendermint/tendermint/config"
	"github.com/tendermint/tendermint/crypto"
	cs "github.com/tendermint/tendermint/internal/consensus"
	"github.com/tendermint/tendermint/internal/mempool"
	"github.com/tendermint/tendermint/internal/p2p"
	"github.com/tendermint/tendermint/internal/p2p/pex"
	"github.com/tendermint/tendermint/internal/statesync"
	"github.com/tendermint/tendermint/libs/log"
	tmnet "github.com/tendermint/tendermint/libs/net"
	tmpubsub "github.com/tendermint/tendermint/libs/pubsub"
	"github.com/tendermint/tendermint/libs/service"
	"github.com/tendermint/tendermint/libs/strings"
	tmtime "github.com/tendermint/tendermint/libs/time"
	"github.com/tendermint/tendermint/light"
	"github.com/tendermint/tendermint/privval"
	tmgrpc "github.com/tendermint/tendermint/privval/grpc"
	"github.com/tendermint/tendermint/proxy"
	rpccore "github.com/tendermint/tendermint/rpc/core"
	grpccore "github.com/tendermint/tendermint/rpc/grpc"
	rpcserver "github.com/tendermint/tendermint/rpc/jsonrpc/server"
	sm "github.com/tendermint/tendermint/state"
	"github.com/tendermint/tendermint/store"
	"github.com/tendermint/tendermint/types"
)

// nodeImpl is the highest level interface to a full Tendermint node.
// It includes all configuration information and running services.
type nodeImpl struct {
	service.BaseService

	// config
	config        *cfg.Config
	genesisDoc    *types.GenesisDoc   // initial validator set
	privValidator types.PrivValidator // local node's validator key

	// network
	transport   *p2p.MConnTransport
	sw          *p2p.Switch // p2p connections
	peerManager *p2p.PeerManager
	router      *p2p.Router
	addrBook    pex.AddrBook // known peers
	nodeInfo    types.NodeInfo
	nodeKey     types.NodeKey // our node privkey
	isListening bool

	// services
	eventBus         *types.EventBus // pub/sub for services
	stateStore       sm.Store
	blockStore       *store.BlockStore // store the blockchain to disk
	bcReactor        service.Service   // for block-syncing
	mempoolReactor   service.Service   // for gossipping transactions
	mempool          mempool.Mempool
	stateSync        bool               // whether the node should state sync on startup
	stateSyncReactor *statesync.Reactor // for hosting and restoring state sync snapshots
	consensusReactor *cs.Reactor        // for participating in the consensus
	pexReactor       service.Service    // for exchanging peer addresses
	evidenceReactor  service.Service
	rpcListeners     []net.Listener // rpc servers
	indexerService   service.Service
	rpcEnv           *rpccore.Environment
	prometheusSrv    *http.Server
}

// newDefaultNode returns a Tendermint node with default settings for the
// PrivValidator, ClientCreator, GenesisDoc, and DBProvider.
// It implements NodeProvider.
func newDefaultNode(config *cfg.Config, logger log.Logger) (service.Service, error) {
	nodeKey, err := types.LoadOrGenNodeKey(config.NodeKeyFile())
	if err != nil {
		return nil, fmt.Errorf("failed to load or gen node key %s: %w", config.NodeKeyFile(), err)
	}
	if config.Mode == cfg.ModeSeed {
		return makeSeedNode(config,
			cfg.DefaultDBProvider,
			nodeKey,
			defaultGenesisDocProviderFunc(config),
			logger,
		)
	}

	var pval *privval.FilePV
	if config.Mode == cfg.ModeValidator {
		pval, err = privval.LoadOrGenFilePV(config.PrivValidator.KeyFile(), config.PrivValidator.StateFile())
		if err != nil {
			return nil, err
		}
	} else {
		pval = nil
	}

	appClient, _ := proxy.DefaultClientCreator(config.ProxyApp, config.ABCI, config.DBDir())
	return makeNode(config,
		pval,
		nodeKey,
		appClient,
		defaultGenesisDocProviderFunc(config),
		cfg.DefaultDBProvider,
		logger,
	)
}

// makeNode returns a new, ready to go, Tendermint Node.
func makeNode(config *cfg.Config,
	privValidator types.PrivValidator,
	nodeKey types.NodeKey,
	clientCreator proxy.ClientCreator,
	genesisDocProvider genesisDocProvider,
	dbProvider cfg.DBProvider,
	logger log.Logger) (service.Service, error) {

	blockStore, stateDB, err := initDBs(config, dbProvider)
	if err != nil {
		return nil, err
	}
	stateStore := sm.NewStore(stateDB)

	genDoc, err := genesisDocProvider()
	if err != nil {
		return nil, err
	}

	err = genDoc.ValidateAndComplete()
	if err != nil {
		return nil, fmt.Errorf("error in genesis doc: %w", err)
	}

	state, err := loadStateFromDBOrGenesisDocProvider(stateStore, genDoc)
	if err != nil {
		return nil, err
	}

	// Create the proxyApp and establish connections to the ABCI app (consensus, mempool, query).
	proxyApp, err := createAndStartProxyAppConns(clientCreator, logger)
	if err != nil {
		return nil, err
	}

	// EventBus and IndexerService must be started before the handshake because
	// we might need to index the txs of the replayed block as this might not have happened
	// when the node stopped last time (i.e. the node stopped after it saved the block
	// but before it indexed the txs, or, endblocker panicked)
	eventBus, err := createAndStartEventBus(logger)
	if err != nil {
		return nil, err
	}

	indexerService, eventSinks, err := createAndStartIndexerService(config, dbProvider, eventBus, logger, genDoc.ChainID)
	if err != nil {
		return nil, err
	}

	// If an address is provided, listen on the socket for a connection from an
	// external signing process.
	if config.PrivValidator.ListenAddr != "" {
		protocol, _ := tmnet.ProtocolAndAddress(config.PrivValidator.ListenAddr)
		// FIXME: we should start services inside OnStart
		switch protocol {
		case "grpc":
			privValidator, err = createAndStartPrivValidatorGRPCClient(config, genDoc.ChainID, logger)
			if err != nil {
				return nil, fmt.Errorf("error with private validator grpc client: %w", err)
			}
		default:
			privValidator, err = createAndStartPrivValidatorSocketClient(config.PrivValidator.ListenAddr, genDoc.ChainID, logger)
			if err != nil {
				return nil, fmt.Errorf("error with private validator socket client: %w", err)
			}
		}
	}
	var pubKey crypto.PubKey
	if config.Mode == cfg.ModeValidator {
		pubKey, err = privValidator.GetPubKey(context.TODO())
		if err != nil {
			return nil, fmt.Errorf("can't get pubkey: %w", err)
		}
		if pubKey == nil {
			return nil, errors.New("could not retrieve public key from private validator")
		}
	}

	// Determine whether we should attempt state sync.
	stateSync := config.StateSync.Enable && !onlyValidatorIsUs(state, pubKey)
	if stateSync && state.LastBlockHeight > 0 {
		logger.Info("Found local state with non-zero height, skipping state sync")
		stateSync = false
	}

	// Create the handshaker, which calls RequestInfo, sets the AppVersion on the state,
	// and replays any blocks as necessary to sync tendermint with the app.
	consensusLogger := logger.With("module", "consensus")
	if !stateSync {
		if err := doHandshake(stateStore, state, blockStore, genDoc, eventBus, proxyApp, consensusLogger); err != nil {
			return nil, err
		}

		// Reload the state. It will have the Version.Consensus.App set by the
		// Handshake, and may have other modifications as well (ie. depending on
		// what happened during block replay).
		state, err = stateStore.Load()
		if err != nil {
			return nil, fmt.Errorf("cannot load state: %w", err)
		}
	}

	// Determine whether we should do block sync. This must happen after the handshake, since the
	// app may modify the validator set, specifying ourself as the only validator.
	blockSync := config.FastSyncMode && !onlyValidatorIsUs(state, pubKey)

	logNodeStartupInfo(state, pubKey, logger, consensusLogger, config.Mode)

	// TODO: Fetch and provide real options and do proper p2p bootstrapping.
	// TODO: Use a persistent peer database.
	nodeInfo, err := makeNodeInfo(config, nodeKey, eventSinks, genDoc, state)
	if err != nil {
		return nil, err
	}

	p2pLogger := logger.With("module", "p2p")
	transport := createTransport(p2pLogger, config)

	peerManager, err := createPeerManager(config, dbProvider, p2pLogger, nodeKey.ID)
	if err != nil {
		return nil, fmt.Errorf("failed to create peer manager: %w", err)
	}

	csMetrics, p2pMetrics, memplMetrics, smMetrics := defaultMetricsProvider(config.Instrumentation)(genDoc.ChainID)

	router, err := createRouter(p2pLogger, p2pMetrics, nodeInfo, nodeKey.PrivKey,
		peerManager, transport, getRouterConfig(config, proxyApp))
	if err != nil {
		return nil, fmt.Errorf("failed to create router: %w", err)
	}

	mpReactorShim, mpReactor, mp, err := createMempoolReactor(
		config, proxyApp, state, memplMetrics, peerManager, router, logger,
	)
	if err != nil {
		return nil, err
	}

	evReactorShim, evReactor, evPool, err := createEvidenceReactor(
		config, dbProvider, stateDB, blockStore, peerManager, router, logger,
	)
	if err != nil {
		return nil, err
	}

	// make block executor for consensus and blockchain reactors to execute blocks
	blockExec := sm.NewBlockExecutor(
		stateStore,
		logger.With("module", "state"),
		proxyApp.Consensus(),
		mp,
		evPool,
		blockStore,
		sm.BlockExecutorWithMetrics(smMetrics),
	)

	csReactorShim, csReactor, csState := createConsensusReactor(
		config, state, blockExec, blockStore, mp, evPool,
		privValidator, csMetrics, stateSync || blockSync, eventBus,
		peerManager, router, consensusLogger,
	)

	// Create the blockchain reactor. Note, we do not start block sync if we're
	// doing a state sync first.
	bcReactorShim, bcReactor, err := createBlockchainReactor(
		logger, config, state, blockExec, blockStore, csReactor,
		peerManager, router, blockSync && !stateSync, csMetrics,
	)
	if err != nil {
		return nil, fmt.Errorf("could not create blockchain reactor: %w", err)
	}

	// TODO: Remove this once the switch is removed.
	var bcReactorForSwitch p2p.Reactor
	if bcReactorShim != nil {
		bcReactorForSwitch = bcReactorShim
	} else {
		bcReactorForSwitch = bcReactor.(p2p.Reactor)
	}

	// Make ConsensusReactor. Don't enable fully if doing a state sync and/or block sync first.
	// FIXME We need to update metrics here, since other reactors don't have access to them.
	if stateSync {
		csMetrics.StateSyncing.Set(1)
	} else if blockSync {
		csMetrics.BlockSyncing.Set(1)
	}

	// Set up state sync reactor, and schedule a sync if requested.
	// FIXME The way we do phased startups (e.g. replay -> block sync -> consensus) is very messy,
	// we should clean this whole thing up. See:
	// https://github.com/tendermint/tendermint/issues/4644
	var (
		stateSyncReactor     *statesync.Reactor
		stateSyncReactorShim *p2p.ReactorShim

		channels    map[p2p.ChannelID]*p2p.Channel
		peerUpdates *p2p.PeerUpdates
	)

	stateSyncReactorShim = p2p.NewReactorShim(logger.With("module", "statesync"), "StateSyncShim", statesync.ChannelShims)

	if config.P2P.DisableLegacy {
		channels = makeChannelsFromShims(router, statesync.ChannelShims)
		peerUpdates = peerManager.Subscribe()
	} else {
		channels = getChannelsFromShim(stateSyncReactorShim)
		peerUpdates = stateSyncReactorShim.PeerUpdates
	}

	stateSyncReactor = statesync.NewReactor(
		*config.StateSync,
		stateSyncReactorShim.Logger,
		proxyApp.Snapshot(),
		proxyApp.Query(),
		channels[statesync.SnapshotChannel],
		channels[statesync.ChunkChannel],
		channels[statesync.LightBlockChannel],
		peerUpdates,
		stateStore,
		blockStore,
		config.StateSync.TempDir,
	)

	// add the channel descriptors to both the transports
	// FIXME: This should be removed when the legacy p2p stack is removed and
	// transports can either be agnostic to channel descriptors or can be
	// declared in the constructor.
	transport.AddChannelDescriptors(mpReactorShim.GetChannels())
	transport.AddChannelDescriptors(bcReactorForSwitch.GetChannels())
	transport.AddChannelDescriptors(csReactorShim.GetChannels())
	transport.AddChannelDescriptors(evReactorShim.GetChannels())
	transport.AddChannelDescriptors(stateSyncReactorShim.GetChannels())

	// Optionally, start the pex reactor
	//
	// TODO:
	//
	// We need to set Seeds and PersistentPeers on the switch,
	// since it needs to be able to use these (and their DNS names)
	// even if the PEX is off. We can include the DNS name in the NetAddress,
	// but it would still be nice to have a clear list of the current "PersistentPeers"
	// somewhere that we can return with net_info.
	//
	// If PEX is on, it should handle dialing the seeds. Otherwise the switch does it.
	// Note we currently use the addrBook regardless at least for AddOurAddress

	var (
		pexReactor service.Service
		sw         *p2p.Switch
		addrBook   pex.AddrBook
	)

	pexCh := pex.ChannelDescriptor()
	transport.AddChannelDescriptors([]*p2p.ChannelDescriptor{&pexCh})

	if config.P2P.DisableLegacy {
		addrBook = nil
		pexReactor, err = createPEXReactorV2(config, logger, peerManager, router)
		if err != nil {
			return nil, err
		}
	} else {
		// setup Transport and Switch
		sw = createSwitch(
			config, transport, p2pMetrics, mpReactorShim, bcReactorForSwitch,
			stateSyncReactorShim, csReactorShim, evReactorShim, proxyApp, nodeInfo, nodeKey, p2pLogger,
		)

		err = sw.AddPersistentPeers(strings.SplitAndTrimEmpty(config.P2P.PersistentPeers, ",", " "))
		if err != nil {
			return nil, fmt.Errorf("could not add peers from persistent-peers field: %w", err)
		}

		err = sw.AddUnconditionalPeerIDs(strings.SplitAndTrimEmpty(config.P2P.UnconditionalPeerIDs, ",", " "))
		if err != nil {
			return nil, fmt.Errorf("could not add peer ids from unconditional_peer_ids field: %w", err)
		}

		addrBook, err = createAddrBookAndSetOnSwitch(config, sw, p2pLogger, nodeKey)
		if err != nil {
			return nil, fmt.Errorf("could not create addrbook: %w", err)
		}

		pexReactor = createPEXReactorAndAddToSwitch(addrBook, config, sw, logger)
	}

	if config.RPC.PprofListenAddress != "" {
		go func() {
			logger.Info("Starting pprof server", "laddr", config.RPC.PprofListenAddress)
			logger.Error("pprof server error", "err", http.ListenAndServe(config.RPC.PprofListenAddress, nil))
		}()
	}

	node := &nodeImpl{
		config:        config,
		genesisDoc:    genDoc,
		privValidator: privValidator,

		transport:   transport,
		sw:          sw,
		peerManager: peerManager,
		router:      router,
		addrBook:    addrBook,
		nodeInfo:    nodeInfo,
		nodeKey:     nodeKey,

		stateStore:       stateStore,
		blockStore:       blockStore,
		bcReactor:        bcReactor,
		mempoolReactor:   mpReactor,
		mempool:          mp,
		consensusReactor: csReactor,
		stateSyncReactor: stateSyncReactor,
		stateSync:        stateSync,
		pexReactor:       pexReactor,
		evidenceReactor:  evReactor,
		indexerService:   indexerService,
		eventBus:         eventBus,

		rpcEnv: &rpccore.Environment{
			ProxyAppQuery:   proxyApp.Query(),
			ProxyAppMempool: proxyApp.Mempool(),

			StateStore:       stateStore,
			BlockStore:       blockStore,
			EvidencePool:     evPool,
			ConsensusState:   csState,
<<<<<<< HEAD
			P2PPeers:         sw,
			WaitSyncChecker:  csReactor,
			BlockSyncReactor: bcReactor.(cs.BlockSyncReactor),

			GenDoc:     genDoc,
			EventSinks: eventSinks,
			EventBus:   eventBus,
			Mempool:    mp,
			Logger:     logger.With("module", "rpc"),
			Config:     *config.RPC,
=======
			BlockSyncReactor: bcReactor.(cs.BlockSyncReactor),

			P2PPeers:    sw,
			PeerManager: peerManager,

			GenDoc:           genDoc,
			EventSinks:       eventSinks,
			ConsensusReactor: csReactor,
			EventBus:         eventBus,
			Mempool:          mp,
			Logger:           logger.With("module", "rpc"),
			Config:           *config.RPC,
>>>>>>> 3a234e11
		},
	}

	node.rpcEnv.P2PTransport = node

	node.BaseService = *service.NewBaseService(logger, "Node", node)

	return node, nil
}

// makeSeedNode returns a new seed node, containing only p2p, pex reactor
func makeSeedNode(config *cfg.Config,
	dbProvider cfg.DBProvider,
	nodeKey types.NodeKey,
	genesisDocProvider genesisDocProvider,
	logger log.Logger,
) (service.Service, error) {

	genDoc, err := genesisDocProvider()
	if err != nil {
		return nil, err
	}

	state, err := sm.MakeGenesisState(genDoc)
	if err != nil {
		return nil, err
	}

	nodeInfo, err := makeSeedNodeInfo(config, nodeKey, genDoc, state)
	if err != nil {
		return nil, err
	}

	// Setup Transport and Switch.
	p2pMetrics := p2p.PrometheusMetrics(config.Instrumentation.Namespace, "chain_id", genDoc.ChainID)
	p2pLogger := logger.With("module", "p2p")
	transport := createTransport(p2pLogger, config)

	peerManager, err := createPeerManager(config, dbProvider, p2pLogger, nodeKey.ID)
	if err != nil {
		return nil, fmt.Errorf("failed to create peer manager: %w", err)
	}

	router, err := createRouter(p2pLogger, p2pMetrics, nodeInfo, nodeKey.PrivKey,
		peerManager, transport, getRouterConfig(config, nil))
	if err != nil {
		return nil, fmt.Errorf("failed to create router: %w", err)
	}

	var (
		pexReactor service.Service
		sw         *p2p.Switch
		addrBook   pex.AddrBook
	)

	// add the pex reactor
	// FIXME: we add channel descriptors to both the router and the transport but only the router
	// should be aware of channel info. We should remove this from transport once the legacy
	// p2p stack is removed.
	pexCh := pex.ChannelDescriptor()
	transport.AddChannelDescriptors([]*p2p.ChannelDescriptor{&pexCh})
	if config.P2P.DisableLegacy {
		pexReactor, err = createPEXReactorV2(config, logger, peerManager, router)
		if err != nil {
			return nil, err
		}
	} else {
		sw = createSwitch(
			config, transport, p2pMetrics, nil, nil,
			nil, nil, nil, nil, nodeInfo, nodeKey, p2pLogger,
		)

		err = sw.AddPersistentPeers(strings.SplitAndTrimEmpty(config.P2P.PersistentPeers, ",", " "))
		if err != nil {
			return nil, fmt.Errorf("could not add peers from persistent_peers field: %w", err)
		}

		err = sw.AddUnconditionalPeerIDs(strings.SplitAndTrimEmpty(config.P2P.UnconditionalPeerIDs, ",", " "))
		if err != nil {
			return nil, fmt.Errorf("could not add peer ids from unconditional_peer_ids field: %w", err)
		}

		addrBook, err = createAddrBookAndSetOnSwitch(config, sw, p2pLogger, nodeKey)
		if err != nil {
			return nil, fmt.Errorf("could not create addrbook: %w", err)
		}

		pexReactor = createPEXReactorAndAddToSwitch(addrBook, config, sw, logger)
	}

	if config.RPC.PprofListenAddress != "" {
		go func() {
			logger.Info("Starting pprof server", "laddr", config.RPC.PprofListenAddress)
			logger.Error("pprof server error", "err", http.ListenAndServe(config.RPC.PprofListenAddress, nil))
		}()
	}

	node := &nodeImpl{
		config:     config,
		genesisDoc: genDoc,

		transport:   transport,
		sw:          sw,
		addrBook:    addrBook,
		nodeInfo:    nodeInfo,
		nodeKey:     nodeKey,
		peerManager: peerManager,
		router:      router,

		pexReactor: pexReactor,
	}
	node.BaseService = *service.NewBaseService(logger, "SeedNode", node)

	return node, nil
}

// OnStart starts the Node. It implements service.Service.
func (n *nodeImpl) OnStart() error {
	now := tmtime.Now()
	genTime := n.genesisDoc.GenesisTime
	if genTime.After(now) {
		n.Logger.Info("Genesis time is in the future. Sleeping until then...", "genTime", genTime)
		time.Sleep(genTime.Sub(now))
	}

	// Start the RPC server before the P2P server
	// so we can eg. receive txs for the first block
	if n.config.RPC.ListenAddress != "" && n.config.Mode != cfg.ModeSeed {
		listeners, err := n.startRPC()
		if err != nil {
			return err
		}
		n.rpcListeners = listeners
	}

	if n.config.Instrumentation.Prometheus &&
		n.config.Instrumentation.PrometheusListenAddr != "" {
		n.prometheusSrv = n.startPrometheusServer(n.config.Instrumentation.PrometheusListenAddr)
	}

	// Start the transport.
	addr, err := types.NewNetAddressString(n.nodeKey.ID.AddressString(n.config.P2P.ListenAddress))
	if err != nil {
		return err
	}
	if err := n.transport.Listen(p2p.NewEndpoint(addr)); err != nil {
		return err
	}

	n.isListening = true
	n.Logger.Info("p2p service", "legacy_enabled", !n.config.P2P.DisableLegacy)

	if n.config.P2P.DisableLegacy {
		if err = n.router.Start(); err != nil {
			return err
		}
	} else {
		// Add private IDs to addrbook to block those peers being added
		n.addrBook.AddPrivateIDs(strings.SplitAndTrimEmpty(n.config.P2P.PrivatePeerIDs, ",", " "))
		if err = n.sw.Start(); err != nil {
			return err
		}
	}

	if n.config.Mode != cfg.ModeSeed {
		if n.config.BlockSync.Version == cfg.BlockSyncV0 {
			if err := n.bcReactor.Start(); err != nil {
				return err
			}
		}

		// Start the real consensus reactor separately since the switch uses the shim.
		if err := n.consensusReactor.Start(); err != nil {
			return err
		}

		// Start the real state sync reactor separately since the switch uses the shim.
		if err := n.stateSyncReactor.Start(); err != nil {
			return err
		}

		// Start the real mempool reactor separately since the switch uses the shim.
		if err := n.mempoolReactor.Start(); err != nil {
			return err
		}

		// Start the real evidence reactor separately since the switch uses the shim.
		if err := n.evidenceReactor.Start(); err != nil {
			return err
		}
	}

	if n.config.P2P.DisableLegacy {
		if err := n.pexReactor.Start(); err != nil {
			return err
		}
	} else {
		// Always connect to persistent peers
		err = n.sw.DialPeersAsync(strings.SplitAndTrimEmpty(n.config.P2P.PersistentPeers, ",", " "))
		if err != nil {
			return fmt.Errorf("could not dial peers from persistent-peers field: %w", err)
		}
	}

	// Run state sync
	if n.stateSync {
		bcR, ok := n.bcReactor.(cs.BlockSyncReactor)
		if !ok {
			return fmt.Errorf("this blockchain reactor does not support switching from state sync")
		}

		// we need to get the genesis state to get parameters such as
		state, err := sm.MakeGenesisState(n.genesisDoc)
		if err != nil {
			return fmt.Errorf("unable to derive state: %w", err)
		}

		ssc := n.config.StateSync
		sp, err := constructStateProvider(ssc, state, n.Logger.With("module", "light"))

		if err != nil {
			return fmt.Errorf("failed to set up light client state provider: %w", err)
		}

		if err := startStateSync(n.stateSyncReactor, bcR, n.consensusReactor, sp,
			ssc, n.config.FastSyncMode, state.InitialHeight, n.eventBus); err != nil {
			return fmt.Errorf("failed to start state sync: %w", err)
		}
	}

	return nil
}

// OnStop stops the Node. It implements service.Service.
func (n *nodeImpl) OnStop() {

	n.Logger.Info("Stopping Node")

	// first stop the non-reactor services
	if err := n.eventBus.Stop(); err != nil {
		n.Logger.Error("Error closing eventBus", "err", err)
	}
	if err := n.indexerService.Stop(); err != nil {
		n.Logger.Error("Error closing indexerService", "err", err)
	}

	if n.config.Mode != cfg.ModeSeed {
		// now stop the reactors
		if n.config.BlockSync.Version == cfg.BlockSyncV0 {
			// Stop the real blockchain reactor separately since the switch uses the shim.
			if err := n.bcReactor.Stop(); err != nil {
				n.Logger.Error("failed to stop the blockchain reactor", "err", err)
			}
		}

		// Stop the real consensus reactor separately since the switch uses the shim.
		if err := n.consensusReactor.Stop(); err != nil {
			n.Logger.Error("failed to stop the consensus reactor", "err", err)
		}

		// Stop the real state sync reactor separately since the switch uses the shim.
		if err := n.stateSyncReactor.Stop(); err != nil {
			n.Logger.Error("failed to stop the state sync reactor", "err", err)
		}

		// Stop the real mempool reactor separately since the switch uses the shim.
		if err := n.mempoolReactor.Stop(); err != nil {
			n.Logger.Error("failed to stop the mempool reactor", "err", err)
		}

		// Stop the real evidence reactor separately since the switch uses the shim.
		if err := n.evidenceReactor.Stop(); err != nil {
			n.Logger.Error("failed to stop the evidence reactor", "err", err)
		}
	}

	if err := n.pexReactor.Stop(); err != nil {
		n.Logger.Error("failed to stop the PEX v2 reactor", "err", err)
	}

	if n.config.P2P.DisableLegacy {
		if err := n.router.Stop(); err != nil {
			n.Logger.Error("failed to stop router", "err", err)
		}
	} else {
		if err := n.sw.Stop(); err != nil {
			n.Logger.Error("failed to stop switch", "err", err)
		}
	}

	if err := n.transport.Close(); err != nil {
		n.Logger.Error("Error closing transport", "err", err)
	}

	n.isListening = false

	// finally stop the listeners / external services
	for _, l := range n.rpcListeners {
		n.Logger.Info("Closing rpc listener", "listener", l)
		if err := l.Close(); err != nil {
			n.Logger.Error("Error closing listener", "listener", l, "err", err)
		}
	}

	if pvsc, ok := n.privValidator.(service.Service); ok {
		if err := pvsc.Stop(); err != nil {
			n.Logger.Error("Error closing private validator", "err", err)
		}
	}

	if n.prometheusSrv != nil {
		if err := n.prometheusSrv.Shutdown(context.Background()); err != nil {
			// Error from closing listeners, or context timeout:
			n.Logger.Error("Prometheus HTTP server Shutdown", "err", err)
		}
	}
}

func (n *nodeImpl) startRPC() ([]net.Listener, error) {
	if n.config.Mode == cfg.ModeValidator {
		pubKey, err := n.privValidator.GetPubKey(context.TODO())
		if pubKey == nil || err != nil {
			return nil, fmt.Errorf("can't get pubkey: %w", err)
		}
		n.rpcEnv.PubKey = pubKey
	}
	if err := n.rpcEnv.InitGenesisChunks(); err != nil {
		return nil, err
	}

	listenAddrs := strings.SplitAndTrimEmpty(n.config.RPC.ListenAddress, ",", " ")
	routes := n.rpcEnv.GetRoutes()

	if n.config.RPC.Unsafe {
		n.rpcEnv.AddUnsafe(routes)
	}

	config := rpcserver.DefaultConfig()
	config.MaxBodyBytes = n.config.RPC.MaxBodyBytes
	config.MaxHeaderBytes = n.config.RPC.MaxHeaderBytes
	config.MaxOpenConnections = n.config.RPC.MaxOpenConnections
	// If necessary adjust global WriteTimeout to ensure it's greater than
	// TimeoutBroadcastTxCommit.
	// See https://github.com/tendermint/tendermint/issues/3435
	if config.WriteTimeout <= n.config.RPC.TimeoutBroadcastTxCommit {
		config.WriteTimeout = n.config.RPC.TimeoutBroadcastTxCommit + 1*time.Second
	}

	// we may expose the rpc over both a unix and tcp socket
	listeners := make([]net.Listener, len(listenAddrs))
	for i, listenAddr := range listenAddrs {
		mux := http.NewServeMux()
		rpcLogger := n.Logger.With("module", "rpc-server")
		wmLogger := rpcLogger.With("protocol", "websocket")
		wm := rpcserver.NewWebsocketManager(routes,
			rpcserver.OnDisconnect(func(remoteAddr string) {
				err := n.eventBus.UnsubscribeAll(context.Background(), remoteAddr)
				if err != nil && err != tmpubsub.ErrSubscriptionNotFound {
					wmLogger.Error("Failed to unsubscribe addr from events", "addr", remoteAddr, "err", err)
				}
			}),
			rpcserver.ReadLimit(config.MaxBodyBytes),
		)
		wm.SetLogger(wmLogger)
		mux.HandleFunc("/websocket", wm.WebsocketHandler)
		rpcserver.RegisterRPCFuncs(mux, routes, rpcLogger)
		listener, err := rpcserver.Listen(
			listenAddr,
			config.MaxOpenConnections,
		)
		if err != nil {
			return nil, err
		}

		var rootHandler http.Handler = mux
		if n.config.RPC.IsCorsEnabled() {
			corsMiddleware := cors.New(cors.Options{
				AllowedOrigins: n.config.RPC.CORSAllowedOrigins,
				AllowedMethods: n.config.RPC.CORSAllowedMethods,
				AllowedHeaders: n.config.RPC.CORSAllowedHeaders,
			})
			rootHandler = corsMiddleware.Handler(mux)
		}
		if n.config.RPC.IsTLSEnabled() {
			go func() {
				if err := rpcserver.ServeTLS(
					listener,
					rootHandler,
					n.config.RPC.CertFile(),
					n.config.RPC.KeyFile(),
					rpcLogger,
					config,
				); err != nil {
					n.Logger.Error("Error serving server with TLS", "err", err)
				}
			}()
		} else {
			go func() {
				if err := rpcserver.Serve(
					listener,
					rootHandler,
					rpcLogger,
					config,
				); err != nil {
					n.Logger.Error("Error serving server", "err", err)
				}
			}()
		}

		listeners[i] = listener
	}

	// we expose a simplified api over grpc for convenience to app devs
	grpcListenAddr := n.config.RPC.GRPCListenAddress
	if grpcListenAddr != "" {
		config := rpcserver.DefaultConfig()
		config.MaxBodyBytes = n.config.RPC.MaxBodyBytes
		config.MaxHeaderBytes = n.config.RPC.MaxHeaderBytes
		// NOTE: GRPCMaxOpenConnections is used, not MaxOpenConnections
		config.MaxOpenConnections = n.config.RPC.GRPCMaxOpenConnections
		// If necessary adjust global WriteTimeout to ensure it's greater than
		// TimeoutBroadcastTxCommit.
		// See https://github.com/tendermint/tendermint/issues/3435
		if config.WriteTimeout <= n.config.RPC.TimeoutBroadcastTxCommit {
			config.WriteTimeout = n.config.RPC.TimeoutBroadcastTxCommit + 1*time.Second
		}
		listener, err := rpcserver.Listen(grpcListenAddr, config.MaxOpenConnections)
		if err != nil {
			return nil, err
		}
		go func() {
			if err := grpccore.StartGRPCServer(n.rpcEnv, listener); err != nil {
				n.Logger.Error("Error starting gRPC server", "err", err)
			}
		}()
		listeners = append(listeners, listener)

	}

	return listeners, nil

}

// startPrometheusServer starts a Prometheus HTTP server, listening for metrics
// collectors on addr.
func (n *nodeImpl) startPrometheusServer(addr string) *http.Server {
	srv := &http.Server{
		Addr: addr,
		Handler: promhttp.InstrumentMetricHandler(
			prometheus.DefaultRegisterer, promhttp.HandlerFor(
				prometheus.DefaultGatherer,
				promhttp.HandlerOpts{MaxRequestsInFlight: n.config.Instrumentation.MaxOpenConnections},
			),
		),
	}
	go func() {
		if err := srv.ListenAndServe(); err != http.ErrServerClosed {
			// Error starting or closing listener:
			n.Logger.Error("Prometheus HTTP server ListenAndServe", "err", err)
		}
	}()
	return srv
}

// ConsensusReactor returns the Node's ConsensusReactor.
func (n *nodeImpl) ConsensusReactor() *cs.Reactor {
	return n.consensusReactor
}

// Mempool returns the Node's mempool.
func (n *nodeImpl) Mempool() mempool.Mempool {
	return n.mempool
}

// EventBus returns the Node's EventBus.
func (n *nodeImpl) EventBus() *types.EventBus {
	return n.eventBus
}

// PrivValidator returns the Node's PrivValidator.
// XXX: for convenience only!
func (n *nodeImpl) PrivValidator() types.PrivValidator {
	return n.privValidator
}

// GenesisDoc returns the Node's GenesisDoc.
func (n *nodeImpl) GenesisDoc() *types.GenesisDoc {
	return n.genesisDoc
}

// RPCEnvironment makes sure RPC has all the objects it needs to operate.
func (n *nodeImpl) RPCEnvironment() *rpccore.Environment {
	return n.rpcEnv
}

//------------------------------------------------------------------------------

func (n *nodeImpl) Listeners() []string {
	return []string{
		fmt.Sprintf("Listener(@%v)", n.config.P2P.ExternalAddress),
	}
}

func (n *nodeImpl) IsListening() bool {
	return n.isListening
}

// NodeInfo returns the Node's Info from the Switch.
func (n *nodeImpl) NodeInfo() types.NodeInfo {
	return n.nodeInfo
}

// startStateSync starts an asynchronous state sync process, then switches to block sync mode.
func startStateSync(
	ssR statesync.SyncReactor,
	bcR cs.BlockSyncReactor,
	conR cs.ConsSyncReactor,
	sp statesync.StateProvider,
	config *cfg.StateSyncConfig,
	blockSync bool,
	stateInitHeight int64,
	eb *types.EventBus,
) error {
	stateSyncLogger := eb.Logger.With("module", "statesync")

	stateSyncLogger.Info("starting state sync...")

	// at the beginning of the statesync start, we use the initialHeight as the event height
	// because of the statesync doesn't have the concreate state height before fetched the snapshot.
	d := types.EventDataStateSyncStatus{Complete: false, Height: stateInitHeight}
	if err := eb.PublishEventStateSyncStatus(d); err != nil {
		stateSyncLogger.Error("failed to emit the statesync start event", "err", err)
	}

	go func() {
		state, err := ssR.Sync(context.TODO(), sp, config.DiscoveryTime)
		if err != nil {
			stateSyncLogger.Error("state sync failed", "err", err)
			return
		}

		if err := ssR.Backfill(state); err != nil {
			stateSyncLogger.Error("backfill failed; node has insufficient history to verify all evidence;"+
				" proceeding optimistically...", "err", err)
		}

		conR.SetStateSyncingMetrics(0)

		d := types.EventDataStateSyncStatus{Complete: true, Height: state.LastBlockHeight}
		if err := eb.PublishEventStateSyncStatus(d); err != nil {
			stateSyncLogger.Error("failed to emit the statesync start event", "err", err)
		}

		if blockSync {
			// FIXME Very ugly to have these metrics bleed through here.
			conR.SetBlockSyncingMetrics(1)
			if err := bcR.SwitchToBlockSync(state); err != nil {
				stateSyncLogger.Error("failed to switch to block sync", "err", err)
				return
			}

			d := types.EventDataBlockSyncStatus{Complete: false, Height: state.LastBlockHeight}
			if err := eb.PublishEventBlockSyncStatus(d); err != nil {
				stateSyncLogger.Error("failed to emit the block sync starting event", "err", err)
			}

		} else {
			conR.SwitchToConsensus(state, true)
		}
	}()
	return nil
}

// genesisDocProvider returns a GenesisDoc.
// It allows the GenesisDoc to be pulled from sources other than the
// filesystem, for instance from a distributed key-value store cluster.
type genesisDocProvider func() (*types.GenesisDoc, error)

// defaultGenesisDocProviderFunc returns a GenesisDocProvider that loads
// the GenesisDoc from the config.GenesisFile() on the filesystem.
func defaultGenesisDocProviderFunc(config *cfg.Config) genesisDocProvider {
	return func() (*types.GenesisDoc, error) {
		return types.GenesisDocFromFile(config.GenesisFile())
	}
}

// metricsProvider returns a consensus, p2p and mempool Metrics.
type metricsProvider func(chainID string) (*cs.Metrics, *p2p.Metrics, *mempool.Metrics, *sm.Metrics)

// defaultMetricsProvider returns Metrics build using Prometheus client library
// if Prometheus is enabled. Otherwise, it returns no-op Metrics.
func defaultMetricsProvider(config *cfg.InstrumentationConfig) metricsProvider {
	return func(chainID string) (*cs.Metrics, *p2p.Metrics, *mempool.Metrics, *sm.Metrics) {
		if config.Prometheus {
			return cs.PrometheusMetrics(config.Namespace, "chain_id", chainID),
				p2p.PrometheusMetrics(config.Namespace, "chain_id", chainID),
				mempool.PrometheusMetrics(config.Namespace, "chain_id", chainID),
				sm.PrometheusMetrics(config.Namespace, "chain_id", chainID)
		}
		return cs.NopMetrics(), p2p.NopMetrics(), mempool.NopMetrics(), sm.NopMetrics()
	}
}

//------------------------------------------------------------------------------

// loadStateFromDBOrGenesisDocProvider attempts to load the state from the
// database, or creates one using the given genesisDocProvider. On success this also
// returns the genesis doc loaded through the given provider.
func loadStateFromDBOrGenesisDocProvider(
	stateStore sm.Store,
	genDoc *types.GenesisDoc,
) (sm.State, error) {

	// 1. Attempt to load state form the database
	state, err := stateStore.Load()
	if err != nil {
		return sm.State{}, err
	}

	if state.IsEmpty() {
		// 2. If it's not there, derive it from the genesis doc
		state, err = sm.MakeGenesisState(genDoc)
		if err != nil {
			return sm.State{}, err
		}
	}

	return state, nil
}

func createAndStartPrivValidatorSocketClient(
	listenAddr,
	chainID string,
	logger log.Logger,
) (types.PrivValidator, error) {

	pve, err := privval.NewSignerListener(listenAddr, logger)
	if err != nil {
		return nil, fmt.Errorf("failed to start private validator: %w", err)
	}

	pvsc, err := privval.NewSignerClient(pve, chainID)
	if err != nil {
		return nil, fmt.Errorf("failed to start private validator: %w", err)
	}

	// try to get a pubkey from private validate first time
	_, err = pvsc.GetPubKey(context.TODO())
	if err != nil {
		return nil, fmt.Errorf("can't get pubkey: %w", err)
	}

	const (
		retries = 50 // 50 * 100ms = 5s total
		timeout = 100 * time.Millisecond
	)
	pvscWithRetries := privval.NewRetrySignerClient(pvsc, retries, timeout)

	return pvscWithRetries, nil
}

func createAndStartPrivValidatorGRPCClient(
	config *cfg.Config,
	chainID string,
	logger log.Logger,
) (types.PrivValidator, error) {
	pvsc, err := tmgrpc.DialRemoteSigner(
		config.PrivValidator,
		chainID,
		logger,
		config.Instrumentation.Prometheus,
	)
	if err != nil {
		return nil, fmt.Errorf("failed to start private validator: %w", err)
	}

	// try to get a pubkey from private validate first time
	_, err = pvsc.GetPubKey(context.TODO())
	if err != nil {
		return nil, fmt.Errorf("can't get pubkey: %w", err)
	}

	return pvsc, nil
}

func getRouterConfig(conf *cfg.Config, proxyApp proxy.AppConns) p2p.RouterOptions {
	opts := p2p.RouterOptions{
		QueueType: conf.P2P.QueueType,
	}

	if conf.P2P.MaxNumInboundPeers > 0 {
		opts.MaxIncomingConnectionAttempts = conf.P2P.MaxIncomingConnectionAttempts
	}

	if conf.FilterPeers && proxyApp != nil {
		opts.FilterPeerByID = func(ctx context.Context, id types.NodeID) error {
			res, err := proxyApp.Query().QuerySync(context.Background(), abci.RequestQuery{
				Path: fmt.Sprintf("/p2p/filter/id/%s", id),
			})
			if err != nil {
				return err
			}
			if res.IsErr() {
				return fmt.Errorf("error querying abci app: %v", res)
			}

			return nil
		}

		opts.FilterPeerByIP = func(ctx context.Context, ip net.IP, port uint16) error {
			res, err := proxyApp.Query().QuerySync(ctx, abci.RequestQuery{
				Path: fmt.Sprintf("/p2p/filter/addr/%s", net.JoinHostPort(ip.String(), strconv.Itoa(int(port)))),
			})
			if err != nil {
				return err
			}
			if res.IsErr() {
				return fmt.Errorf("error querying abci app: %v", res)
			}

			return nil
		}

	}

	return opts
}

// FIXME: Temporary helper function, shims should be removed.
func makeChannelsFromShims(
	router *p2p.Router,
	chShims map[p2p.ChannelID]*p2p.ChannelDescriptorShim,
) map[p2p.ChannelID]*p2p.Channel {

	channels := map[p2p.ChannelID]*p2p.Channel{}
	for chID, chShim := range chShims {
		ch, err := router.OpenChannel(*chShim.Descriptor, chShim.MsgType, chShim.Descriptor.RecvBufferCapacity)
		if err != nil {
			panic(fmt.Sprintf("failed to open channel %v: %v", chID, err))
		}

		channels[chID] = ch
	}

	return channels
}

func getChannelsFromShim(reactorShim *p2p.ReactorShim) map[p2p.ChannelID]*p2p.Channel {
	channels := map[p2p.ChannelID]*p2p.Channel{}
	for chID := range reactorShim.Channels {
		channels[chID] = reactorShim.GetChannel(chID)
	}

	return channels
}

func constructStateProvider(
	ssc *cfg.StateSyncConfig,
	state sm.State,
	logger log.Logger,
) (statesync.StateProvider, error) {
	ctx, cancel := context.WithTimeout(context.TODO(), 10*time.Second)
	defer cancel()

	to := light.TrustOptions{
		Period: ssc.TrustPeriod,
		Height: ssc.TrustHeight,
		Hash:   ssc.TrustHashBytes(),
	}

	return statesync.NewLightClientStateProvider(
		ctx,
		state.ChainID, state.Version, state.InitialHeight,
		ssc.RPCServers, to, logger,
	)
}<|MERGE_RESOLUTION|>--- conflicted
+++ resolved
@@ -445,10 +445,13 @@
 			BlockStore:       blockStore,
 			EvidencePool:     evPool,
 			ConsensusState:   csState,
-<<<<<<< HEAD
-			P2PPeers:         sw,
+      
 			WaitSyncChecker:  csReactor,
 			BlockSyncReactor: bcReactor.(cs.BlockSyncReactor),
+      
+      P2PPeers:         sw,
+     	PeerManager: peerManager,
+
 
 			GenDoc:     genDoc,
 			EventSinks: eventSinks,
@@ -456,8 +459,6 @@
 			Mempool:    mp,
 			Logger:     logger.With("module", "rpc"),
 			Config:     *config.RPC,
-=======
-			BlockSyncReactor: bcReactor.(cs.BlockSyncReactor),
 
 			P2PPeers:    sw,
 			PeerManager: peerManager,
@@ -469,7 +470,6 @@
 			Mempool:          mp,
 			Logger:           logger.With("module", "rpc"),
 			Config:           *config.RPC,
->>>>>>> 3a234e11
 		},
 	}
 
