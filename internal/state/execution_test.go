--- conflicted
+++ resolved
@@ -706,18 +706,10 @@
 		sm.NopMetrics(),
 	)
 	pa, _ := state.Validators.GetByIndex(0)
-<<<<<<< HEAD
 	commit, votes := makeValidCommit(ctx, t, height, types.BlockID{}, state.Validators, privVals)
-	require.Panics(t,
-		func() {
-			blockExec.CreateProposalBlock(ctx, height, state, commit, pa, votes) //nolint:errcheck
-		})
-=======
-	commit := makeValidCommit(ctx, t, height, types.BlockID{}, state.Validators, privVals)
-	block, err := blockExec.CreateProposalBlock(ctx, height, state, commit, pa, nil)
+	block, err := blockExec.CreateProposalBlock(ctx, height, state, commit, pa, votes)
 	require.Nil(t, block)
 	require.ErrorContains(t, err, "new transaction incorrectly marked as removed")
->>>>>>> 97f70217
 
 	mp.AssertExpectations(t)
 }
@@ -945,13 +937,9 @@
 		sm.NopMetrics(),
 	)
 	pa, _ := state.Validators.GetByIndex(0)
-<<<<<<< HEAD
 	commit, votes := makeValidCommit(ctx, t, height, types.BlockID{}, state.Validators, privVals)
+
 	block, err := blockExec.CreateProposalBlock(ctx, height, state, commit, pa, votes)
-=======
-	commit := makeValidCommit(ctx, t, height, types.BlockID{}, state.Validators, privVals)
-
-	block, err := blockExec.CreateProposalBlock(ctx, height, state, commit, pa, nil)
 	require.Nil(t, block)
 	require.ErrorContains(t, err, "transaction data size exceeds maximum")
 
@@ -988,7 +976,6 @@
 
 	proxyApp := proxy.New(cm, logger, proxy.NopMetrics())
 	err := proxyApp.Start(ctx)
->>>>>>> 97f70217
 	require.NoError(t, err)
 
 	blockExec := sm.NewBlockExecutor(
@@ -1002,9 +989,9 @@
 		sm.NopMetrics(),
 	)
 	pa, _ := state.Validators.GetByIndex(0)
-	commit := makeValidCommit(ctx, t, height, types.BlockID{}, state.Validators, privVals)
-
-	block, err := blockExec.CreateProposalBlock(ctx, height, state, commit, pa, nil)
+	commit, votes := makeValidCommit(ctx, t, height, types.BlockID{}, state.Validators, privVals)
+
+	block, err := blockExec.CreateProposalBlock(ctx, height, state, commit, pa, votes)
 	require.Nil(t, block)
 	require.ErrorContains(t, err, "an injected error")
 
