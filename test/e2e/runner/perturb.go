package main

import (
	"context"
	"fmt"
	"time"

	"github.com/tendermint/tendermint/libs/log"
	rpctypes "github.com/tendermint/tendermint/rpc/core/types"
	e2e "github.com/tendermint/tendermint/test/e2e/pkg"
<<<<<<< HEAD
=======
	"github.com/tendermint/tendermint/test/e2e/pkg/infra"
>>>>>>> 5353c6c7
	"github.com/tendermint/tendermint/test/e2e/pkg/infra/docker"
)

// Perturbs a running testnet.
func Perturb(testnet *e2e.Testnet, ifp infra.Provider) error {
	for _, node := range testnet.Nodes {
		for _, perturbation := range node.Perturbations {
			_, err := PerturbNode(node, perturbation, ifp)
			if err != nil {
				return err
			}
			time.Sleep(3 * time.Second) // give network some time to recover between each
		}
	}
	return nil
}

// PerturbNode perturbs a node with a given perturbation, returning its status
// after recovering.
func PerturbNode(node *e2e.Node, perturbation e2e.Perturbation, ifp infra.Provider) (*rpctypes.ResultStatus, error) {
	testnet := node.Testnet
	switch perturbation {
	case e2e.PerturbationDisconnect:
		logger.Info("perturb node", "msg", log.NewLazySprintf("Disconnecting node %v...", node.Name))
<<<<<<< HEAD
		if err := docker.Exec(context.Background(), "network", "disconnect", testnet.Name+"_"+testnet.Name, node.Name); err != nil {
			return nil, err
		}
		time.Sleep(10 * time.Second)
		if err := docker.Exec(context.Background(), "network", "connect", testnet.Name+"_"+testnet.Name, node.Name); err != nil {
=======
		if err := ifp.Disconnect(context.Background(), node); err != nil {
			return nil, err
		}
		time.Sleep(10 * time.Second)
		if err := ifp.Connect(context.Background(), node); err != nil {
>>>>>>> 5353c6c7
			return nil, err
		}

	case e2e.PerturbationKill:
		logger.Info("perturb node", "msg", log.NewLazySprintf("Killing node %v...", node.Name))
		if err := docker.ExecCompose(context.Background(), testnet.Dir, "kill", "-s", "SIGKILL", node.Name); err != nil {
			return nil, err
		}
		if err := docker.ExecCompose(context.Background(), testnet.Dir, "start", node.Name); err != nil {
			return nil, err
		}

	case e2e.PerturbationPause:
		logger.Info("perturb node", "msg", log.NewLazySprintf("Pausing node %v...", node.Name))
		if err := docker.ExecCompose(context.Background(), testnet.Dir, "pause", node.Name); err != nil {
			return nil, err
		}
		time.Sleep(10 * time.Second)
		if err := docker.ExecCompose(context.Background(), testnet.Dir, "unpause", node.Name); err != nil {
			return nil, err
		}

	case e2e.PerturbationRestart:
		logger.Info("perturb node", "msg", log.NewLazySprintf("Restarting node %v...", node.Name))
		if err := docker.ExecCompose(context.Background(), testnet.Dir, "restart", node.Name); err != nil {
			return nil, err
		}

	default:
		return nil, fmt.Errorf("unexpected perturbation %q", perturbation)
	}

	status, err := waitForNode(node, 0, 20*time.Second)
	if err != nil {
		return nil, err
	}
	logger.Info("perturb node",
		"msg",
		log.NewLazySprintf("Node %v recovered at height %v", node.Name, status.SyncInfo.LatestBlockHeight))
	return status, nil
}<|MERGE_RESOLUTION|>--- conflicted
+++ resolved
@@ -8,10 +8,7 @@
 	"github.com/tendermint/tendermint/libs/log"
 	rpctypes "github.com/tendermint/tendermint/rpc/core/types"
 	e2e "github.com/tendermint/tendermint/test/e2e/pkg"
-<<<<<<< HEAD
-=======
 	"github.com/tendermint/tendermint/test/e2e/pkg/infra"
->>>>>>> 5353c6c7
 	"github.com/tendermint/tendermint/test/e2e/pkg/infra/docker"
 )
 
@@ -36,19 +33,11 @@
 	switch perturbation {
 	case e2e.PerturbationDisconnect:
 		logger.Info("perturb node", "msg", log.NewLazySprintf("Disconnecting node %v...", node.Name))
-<<<<<<< HEAD
-		if err := docker.Exec(context.Background(), "network", "disconnect", testnet.Name+"_"+testnet.Name, node.Name); err != nil {
-			return nil, err
-		}
-		time.Sleep(10 * time.Second)
-		if err := docker.Exec(context.Background(), "network", "connect", testnet.Name+"_"+testnet.Name, node.Name); err != nil {
-=======
 		if err := ifp.Disconnect(context.Background(), node); err != nil {
 			return nil, err
 		}
 		time.Sleep(10 * time.Second)
 		if err := ifp.Connect(context.Background(), node); err != nil {
->>>>>>> 5353c6c7
 			return nil, err
 		}
 
