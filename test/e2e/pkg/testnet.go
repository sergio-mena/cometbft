package e2e

import (
	"errors"
	"fmt"
	"io"
	"math/rand"
	"net"
	"path/filepath"
	"sort"
	"strconv"
	"strings"
	"time"

	"github.com/cometbft/cometbft/crypto"
	"github.com/cometbft/cometbft/crypto/ed25519"
	"github.com/cometbft/cometbft/crypto/secp256k1"
	rpchttp "github.com/cometbft/cometbft/rpc/client/http"
)

const (
	randomSeed               int64  = 2308084734268
	proxyPortFirst           uint32 = 5701
	prometheusProxyPortFirst uint32 = 6701

	defaultBatchSize   = 2
	defaultConnections = 1
	defaultTxSizeBytes = 1024

	localVersion = "cometbft/e2e-node:local-version"
)

type (
	Mode         string
	Protocol     string
	Perturbation string
)

const (
	ModeValidator Mode = "validator"
	ModeFull      Mode = "full"
	ModeLight     Mode = "light"
	ModeSeed      Mode = "seed"

	ProtocolBuiltin       Protocol = "builtin"
	ProtocolBuiltinUnsync Protocol = "builtin_unsync"
	ProtocolFile          Protocol = "file"
	ProtocolGRPC          Protocol = "grpc"
	ProtocolTCP           Protocol = "tcp"
	ProtocolUNIX          Protocol = "unix"

	PerturbationDisconnect Perturbation = "disconnect"
	PerturbationKill       Perturbation = "kill"
	PerturbationPause      Perturbation = "pause"
	PerturbationRestart    Perturbation = "restart"
	PerturbationUpgrade    Perturbation = "upgrade"

	EvidenceAgeHeight int64         = 7
	EvidenceAgeTime   time.Duration = 500 * time.Millisecond
)

// Testnet represents a single testnet.
type Testnet struct {
	Name                       string
	File                       string
	Dir                        string
	IP                         *net.IPNet
	InitialHeight              int64
	InitialState               map[string]string
	Validators                 map[*Node]int64
	ValidatorUpdates           map[int64]map[*Node]int64
	Nodes                      []*Node
	KeyType                    string
	Evidence                   int
	LoadTxSizeBytes            int
	LoadTxBatchSize            int
	LoadTxConnections          int
	ABCIProtocol               string
	PrepareProposalDelay       time.Duration
	ProcessProposalDelay       time.Duration
	CheckTxDelay               time.Duration
	VoteExtensionDelay         time.Duration
	FinalizeBlockDelay         time.Duration
	UpgradeVersion             string
	Prometheus                 bool
	VoteExtensionsEnableHeight int64
}

// Node represents a CometBFT node in a testnet.
type Node struct {
<<<<<<< HEAD
	Name             string
	Version          string
	Testnet          *Testnet
	Mode             Mode
	PrivvalKey       crypto.PrivKey
	NodeKey          crypto.PrivKey
	InternalIP       net.IP
	ExternalIP       net.IP
	ProxyPort        uint32
	StartAt          int64
	BlockSync        string
	StateSync        bool
	Mempool          string
	Database         string
	ABCIProtocol     Protocol
	PrivvalProtocol  Protocol
	PersistInterval  uint64
	SnapshotInterval uint64
	RetainBlocks     uint64
	Seeds            []*Node
	PersistentPeers  []*Node
	Perturbations    []Perturbation

	// SendNoLoad determines if the e2e test should send load to this node.
	SendNoLoad bool
=======
	Name                string
	Version             string
	Testnet             *Testnet
	Mode                Mode
	PrivvalKey          crypto.PrivKey
	NodeKey             crypto.PrivKey
	InternalIP          net.IP
	ExternalIP          net.IP
	ProxyPort           uint32
	StartAt             int64
	BlockSyncVersion    string
	StateSync           bool
	Database            string
	ABCIProtocol        Protocol
	PrivvalProtocol     Protocol
	PersistInterval     uint64
	SnapshotInterval    uint64
	RetainBlocks        uint64
	Seeds               []*Node
	PersistentPeers     []*Node
	Perturbations       []Perturbation
	SendNoLoad          bool
	Prometheus          bool
	PrometheusProxyPort uint32
>>>>>>> 29ed2e26
}

// LoadTestnet loads a testnet from a manifest file, using the filename to
// determine the testnet name and directory (from the basename of the file).
// The testnet generation must be deterministic, since it is generated
// separately by the runner and the test cases. For this reason, testnets use a
// random seed to generate e.g. keys.
func LoadTestnet(file string, ifd InfrastructureData) (*Testnet, error) {
	manifest, err := LoadManifest(file)
	if err != nil {
		return nil, err
	}
	return NewTestnetFromManifest(manifest, file, ifd)
}

// NewTestnetFromManifest creates and validates a testnet from a manifest
func NewTestnetFromManifest(manifest Manifest, file string, ifd InfrastructureData) (*Testnet, error) {
	dir := strings.TrimSuffix(file, filepath.Ext(file))

	keyGen := newKeyGenerator(randomSeed)
<<<<<<< HEAD
=======
	prometheusProxyPortGen := newPortGenerator(prometheusProxyPortFirst)
>>>>>>> 29ed2e26
	_, ipNet, err := net.ParseCIDR(ifd.Network)
	if err != nil {
		return nil, fmt.Errorf("invalid IP network address %q: %w", ifd.Network, err)
	}

	testnet := &Testnet{
		Name:                       filepath.Base(dir),
		File:                       file,
		Dir:                        dir,
		IP:                         ipNet,
		InitialHeight:              1,
		InitialState:               manifest.InitialState,
		Validators:                 map[*Node]int64{},
		ValidatorUpdates:           map[int64]map[*Node]int64{},
		Nodes:                      []*Node{},
		Evidence:                   manifest.Evidence,
		LoadTxSizeBytes:            manifest.LoadTxSizeBytes,
		LoadTxBatchSize:            manifest.LoadTxBatchSize,
		LoadTxConnections:          manifest.LoadTxConnections,
		ABCIProtocol:               manifest.ABCIProtocol,
		PrepareProposalDelay:       manifest.PrepareProposalDelay,
		ProcessProposalDelay:       manifest.ProcessProposalDelay,
		CheckTxDelay:               manifest.CheckTxDelay,
		VoteExtensionDelay:         manifest.VoteExtensionDelay,
		FinalizeBlockDelay:         manifest.FinalizeBlockDelay,
		UpgradeVersion:             manifest.UpgradeVersion,
		Prometheus:                 manifest.Prometheus,
		VoteExtensionsEnableHeight: manifest.VoteExtensionsEnableHeight,
	}
	if len(manifest.KeyType) != 0 {
		testnet.KeyType = manifest.KeyType
	}
	if manifest.InitialHeight > 0 {
		testnet.InitialHeight = manifest.InitialHeight
	}
	if testnet.ABCIProtocol == "" {
		testnet.ABCIProtocol = string(ProtocolBuiltin)
	}
	if testnet.UpgradeVersion == "" {
		testnet.UpgradeVersion = localVersion
	}
	if testnet.LoadTxConnections == 0 {
		testnet.LoadTxConnections = defaultConnections
	}
	if testnet.LoadTxBatchSize == 0 {
		testnet.LoadTxBatchSize = defaultBatchSize
	}
	if testnet.LoadTxSizeBytes == 0 {
		testnet.LoadTxSizeBytes = defaultTxSizeBytes
	}

	// Set up nodes, in alphabetical order (IPs and ports get same order).
	nodeNames := []string{}
	for name := range manifest.Nodes {
		nodeNames = append(nodeNames, name)
	}
	sort.Strings(nodeNames)
	localHostIP := net.ParseIP("127.0.0.1")

	for _, name := range nodeNames {
		nodeManifest := manifest.Nodes[name]
		ind, ok := ifd.Instances[name]
		if !ok {
			return nil, fmt.Errorf("information for node '%s' missing from infrastructure data", name)
		}
		extIP := ind.ExtIPAddress
		if len(extIP) == 0 {
			extIP = ind.IPAddress
		}
		extIP := localHostIP
		if ifd.Provider != "docker" {
			extIP = ind.IPAddress
		}
		v := nodeManifest.Version
		if v == "" {
			v = localVersion
		}

		node := &Node{
			Name:             name,
			Version:          v,
			Testnet:          testnet,
			PrivvalKey:       keyGen.Generate(manifest.KeyType),
			NodeKey:          keyGen.Generate("ed25519"),
			InternalIP:       ind.IPAddress,
			ExternalIP:       extIP,
			ProxyPort:        ind.Port,
			Mode:             ModeValidator,
			Database:         "goleveldb",
			ABCIProtocol:     Protocol(testnet.ABCIProtocol),
			PrivvalProtocol:  ProtocolFile,
			StartAt:          nodeManifest.StartAt,
			BlockSyncVersion: nodeManifest.BlockSyncVersion,
			StateSync:        nodeManifest.StateSync,
			PersistInterval:  1,
			SnapshotInterval: nodeManifest.SnapshotInterval,
			RetainBlocks:     nodeManifest.RetainBlocks,
			Perturbations:    []Perturbation{},
			SendNoLoad:       nodeManifest.SendNoLoad,
			Prometheus:       testnet.Prometheus,
		}
		if node.StartAt == testnet.InitialHeight {
			node.StartAt = 0 // normalize to 0 for initial nodes, since code expects this
		}
		if node.BlockSyncVersion == "" {
			node.BlockSyncVersion = "v0"
		}
		if nodeManifest.Mode != "" {
			node.Mode = Mode(nodeManifest.Mode)
		}
		if node.Mode == ModeLight {
			node.ABCIProtocol = ProtocolBuiltin
		}
		if nodeManifest.Database != "" {
			node.Database = nodeManifest.Database
		}
		if nodeManifest.PrivvalProtocol != "" {
			node.PrivvalProtocol = Protocol(nodeManifest.PrivvalProtocol)
		}
		if nodeManifest.PersistInterval != nil {
			node.PersistInterval = *nodeManifest.PersistInterval
		}
		if node.Prometheus {
			node.PrometheusProxyPort = prometheusProxyPortGen.Next()
		}
		for _, p := range nodeManifest.Perturb {
			node.Perturbations = append(node.Perturbations, Perturbation(p))
		}
		testnet.Nodes = append(testnet.Nodes, node)
	}

	// We do a second pass to set up seeds and persistent peers, which allows graph cycles.
	for _, node := range testnet.Nodes {
		nodeManifest, ok := manifest.Nodes[node.Name]
		if !ok {
			return nil, fmt.Errorf("failed to look up manifest for node %q", node.Name)
		}
		for _, seedName := range nodeManifest.Seeds {
			seed := testnet.LookupNode(seedName)
			if seed == nil {
				return nil, fmt.Errorf("unknown seed %q for node %q", seedName, node.Name)
			}
			node.Seeds = append(node.Seeds, seed)
		}
		for _, peerName := range nodeManifest.PersistentPeers {
			peer := testnet.LookupNode(peerName)
			if peer == nil {
				return nil, fmt.Errorf("unknown persistent peer %q for node %q", peerName, node.Name)
			}
			node.PersistentPeers = append(node.PersistentPeers, peer)
		}

		// If there are no seeds or persistent peers specified, default to persistent
		// connections to all other nodes.
		if len(node.PersistentPeers) == 0 && len(node.Seeds) == 0 {
			for _, peer := range testnet.Nodes {
				if peer.Name == node.Name {
					continue
				}
				node.PersistentPeers = append(node.PersistentPeers, peer)
			}
		}
	}

	// Set up genesis validators. If not specified explicitly, use all validator nodes.
	if manifest.Validators != nil {
		for validatorName, power := range *manifest.Validators {
			validator := testnet.LookupNode(validatorName)
			if validator == nil {
				return nil, fmt.Errorf("unknown validator %q", validatorName)
			}
			testnet.Validators[validator] = power
		}
	} else {
		for _, node := range testnet.Nodes {
			if node.Mode == ModeValidator {
				testnet.Validators[node] = 100
			}
		}
	}

	// Set up validator updates.
	for heightStr, validators := range manifest.ValidatorUpdates {
		height, err := strconv.Atoi(heightStr)
		if err != nil {
			return nil, fmt.Errorf("invalid validator update height %q: %w", height, err)
		}
		valUpdate := map[*Node]int64{}
		for name, power := range validators {
			node := testnet.LookupNode(name)
			if node == nil {
				return nil, fmt.Errorf("unknown validator %q for update at height %v", name, height)
			}
			valUpdate[node] = power
		}
		testnet.ValidatorUpdates[int64(height)] = valUpdate
	}

	return testnet, testnet.Validate()
}

// Validate validates a testnet.
func (t Testnet) Validate() error {
	if t.Name == "" {
		return errors.New("network has no name")
	}
	if t.IP == nil {
		return errors.New("network has no IP")
	}
	if len(t.Nodes) == 0 {
		return errors.New("network has no nodes")
	}
	for _, node := range t.Nodes {
		if err := node.Validate(t); err != nil {
			return fmt.Errorf("invalid node %q: %w", node.Name, err)
		}
	}
	return nil
}

// Validate validates a node.
func (n Node) Validate(testnet Testnet) error {
	if n.Name == "" {
		return errors.New("node has no name")
	}
	if n.InternalIP == nil {
		return errors.New("node has no IP address")
	}
	if !testnet.IP.Contains(n.InternalIP) {
		return fmt.Errorf("node IP %v is not in testnet network %v", n.InternalIP, testnet.IP)
<<<<<<< HEAD
=======
	}
	if n.ProxyPort == n.PrometheusProxyPort {
		return fmt.Errorf("node local port %v used also for Prometheus local port", n.ProxyPort)
	}
	if n.ProxyPort > 0 && n.ProxyPort <= 1024 {
		return fmt.Errorf("local port %v must be >1024", n.ProxyPort)
>>>>>>> 29ed2e26
	}
	if n.PrometheusProxyPort > 0 && n.PrometheusProxyPort <= 1024 {
		return fmt.Errorf("local port %v must be >1024", n.PrometheusProxyPort)
	}
	for _, peer := range testnet.Nodes {
		if peer.Name != n.Name && peer.ProxyPort == n.ProxyPort && peer.ExternalIP.Equal(n.ExternalIP) {
			return fmt.Errorf("peer %q also has local port %v", peer.Name, n.ProxyPort)
		}
<<<<<<< HEAD
		for _, peer := range testnet.Nodes {
			if peer.Name != n.Name && peer.ProxyPort == n.ProxyPort && peer.ExternalIP.Equal(n.ExternalIP) {
				return fmt.Errorf("peer %q also has local port %v", peer.Name, n.ProxyPort)
=======
		if n.PrometheusProxyPort > 0 {
			if peer.Name != n.Name && peer.PrometheusProxyPort == n.PrometheusProxyPort {
				return fmt.Errorf("peer %q also has local port %v", peer.Name, n.PrometheusProxyPort)
>>>>>>> 29ed2e26
			}
		}
	}
	switch n.BlockSyncVersion {
	case "v0":
	default:
		return fmt.Errorf("invalid block sync setting %q", n.BlockSyncVersion)
	}
	switch n.Database {
	case "goleveldb", "cleveldb", "boltdb", "rocksdb", "badgerdb":
	default:
		return fmt.Errorf("invalid database setting %q", n.Database)
	}
	switch n.ABCIProtocol {
	case ProtocolBuiltin, ProtocolBuiltinUnsync, ProtocolUNIX, ProtocolTCP, ProtocolGRPC:
	default:
		return fmt.Errorf("invalid ABCI protocol setting %q", n.ABCIProtocol)
	}
	if n.Mode == ModeLight && n.ABCIProtocol != ProtocolBuiltin && n.ABCIProtocol != ProtocolBuiltinUnsync {
		return errors.New("light client must use builtin protocol")
	}
	switch n.PrivvalProtocol {
	case ProtocolFile, ProtocolUNIX, ProtocolTCP:
	default:
		return fmt.Errorf("invalid privval protocol setting %q", n.PrivvalProtocol)
	}

	if n.StartAt > 0 && n.StartAt < n.Testnet.InitialHeight {
		return fmt.Errorf("cannot start at height %v lower than initial height %v",
			n.StartAt, n.Testnet.InitialHeight)
	}
	if n.StateSync && n.StartAt == 0 {
		return errors.New("state synced nodes cannot start at the initial height")
	}
	if n.RetainBlocks != 0 && n.RetainBlocks < uint64(EvidenceAgeHeight) {
		return fmt.Errorf("retain_blocks must be 0 or be greater or equal to max evidence age (%d)",
			EvidenceAgeHeight)
	}
	if n.PersistInterval == 0 && n.RetainBlocks > 0 {
		return errors.New("persist_interval=0 requires retain_blocks=0")
	}
	if n.PersistInterval > 1 && n.RetainBlocks > 0 && n.RetainBlocks < n.PersistInterval {
		return errors.New("persist_interval must be less than or equal to retain_blocks")
	}
	if n.SnapshotInterval > 0 && n.RetainBlocks > 0 && n.RetainBlocks < n.SnapshotInterval {
		return errors.New("snapshot_interval must be less than er equal to retain_blocks")
	}

	var upgradeFound bool
	for _, perturbation := range n.Perturbations {
		switch perturbation {
		case PerturbationUpgrade:
			if upgradeFound {
				return fmt.Errorf("'upgrade' perturbation can appear at most once per node")
			}
			upgradeFound = true
		case PerturbationDisconnect, PerturbationKill, PerturbationPause, PerturbationRestart:
		default:
			return fmt.Errorf("invalid perturbation %q", perturbation)
		}
	}

	return nil
}

// LookupNode looks up a node by name. For now, simply do a linear search.
func (t Testnet) LookupNode(name string) *Node {
	for _, node := range t.Nodes {
		if node.Name == name {
			return node
		}
	}
	return nil
}

// ArchiveNodes returns a list of archive nodes that start at the initial height
// and contain the entire blockchain history. They are used e.g. as light client
// RPC servers.
func (t Testnet) ArchiveNodes() []*Node {
	nodes := []*Node{}
	for _, node := range t.Nodes {
		if !node.Stateless() && node.StartAt == 0 && node.RetainBlocks == 0 {
			nodes = append(nodes, node)
		}
	}
	return nodes
}

// RandomNode returns a random non-seed node.
func (t Testnet) RandomNode() *Node {
	for {
		node := t.Nodes[rand.Intn(len(t.Nodes))] //nolint:gosec
		if node.Mode != ModeSeed {
			return node
		}
	}
}

// IPv6 returns true if the testnet is an IPv6 network.
func (t Testnet) IPv6() bool {
	return t.IP.IP.To4() == nil
}

// HasPerturbations returns whether the network has any perturbations.
func (t Testnet) HasPerturbations() bool {
	for _, node := range t.Nodes {
		if len(node.Perturbations) > 0 {
			return true
		}
	}
	return false
}

// Address returns a P2P endpoint address for the node.
func (n Node) AddressP2P(withID bool) string {
	ip := n.InternalIP.String()
	if n.InternalIP.To4() == nil {
		// IPv6 addresses must be wrapped in [] to avoid conflict with : port separator
		ip = fmt.Sprintf("[%v]", ip)
	}
	addr := fmt.Sprintf("%v:26656", ip)
	if withID {
		addr = fmt.Sprintf("%x@%v", n.NodeKey.PubKey().Address().Bytes(), addr)
	}
	return addr
}

// Address returns an RPC endpoint address for the node.
func (n Node) AddressRPC() string {
	ip := n.InternalIP.String()
	if n.InternalIP.To4() == nil {
		// IPv6 addresses must be wrapped in [] to avoid conflict with : port separator
		ip = fmt.Sprintf("[%v]", ip)
	}
	return fmt.Sprintf("%v:26657", ip)
}

// Client returns an RPC client for a node.
func (n Node) Client() (*rpchttp.HTTP, error) {
	return rpchttp.New(fmt.Sprintf("http://%s:%v", n.ExternalIP, n.ProxyPort), "/websocket")
}

// Stateless returns true if the node is either a seed node or a light node
func (n Node) Stateless() bool {
	return n.Mode == ModeLight || n.Mode == ModeSeed
}

// keyGenerator generates pseudorandom Ed25519 keys based on a seed.
type keyGenerator struct {
	random *rand.Rand
}

func newKeyGenerator(seed int64) *keyGenerator {
	return &keyGenerator{
		random: rand.New(rand.NewSource(seed)), //nolint:gosec
	}
}

func (g *keyGenerator) Generate(keyType string) crypto.PrivKey {
	seed := make([]byte, ed25519.SeedSize)

	_, err := io.ReadFull(g.random, seed)
	if err != nil {
		panic(err) // this shouldn't happen
	}
	switch keyType {
	case "secp256k1":
		return secp256k1.GenPrivKeySecp256k1(seed)
	case "", "ed25519":
		return ed25519.GenPrivKeyFromSecret(seed)
	default:
		panic("KeyType not supported") // should not make it this far
	}
}

// portGenerator generates local Docker proxy ports for each node.
type portGenerator struct {
	nextPort uint32
}

func newPortGenerator(firstPort uint32) *portGenerator {
	return &portGenerator{nextPort: firstPort}
}

func (g *portGenerator) Next() uint32 {
	port := g.nextPort
	g.nextPort++
	if g.nextPort == 0 {
		panic("port overflow")
	}
	return port
}

// ipGenerator generates sequential IP addresses for each node, using a random
// network address.
type ipGenerator struct {
	network *net.IPNet
	nextIP  net.IP
}

func newIPGenerator(network *net.IPNet) *ipGenerator {
	nextIP := make([]byte, len(network.IP))
	copy(nextIP, network.IP)
	gen := &ipGenerator{network: network, nextIP: nextIP}
	// Skip network and gateway addresses
	gen.Next()
	gen.Next()
	return gen
}

func (g *ipGenerator) Network() *net.IPNet {
	n := &net.IPNet{
		IP:   make([]byte, len(g.network.IP)),
		Mask: make([]byte, len(g.network.Mask)),
	}
	copy(n.IP, g.network.IP)
	copy(n.Mask, g.network.Mask)
	return n
}

func (g *ipGenerator) Next() net.IP {
	ip := make([]byte, len(g.nextIP))
	copy(ip, g.nextIP)
	for i := len(g.nextIP) - 1; i >= 0; i-- {
		g.nextIP[i]++
		if g.nextIP[i] != 0 {
			break
		}
	}
	return ip
}<|MERGE_RESOLUTION|>--- conflicted
+++ resolved
@@ -88,33 +88,6 @@
 
 // Node represents a CometBFT node in a testnet.
 type Node struct {
-<<<<<<< HEAD
-	Name             string
-	Version          string
-	Testnet          *Testnet
-	Mode             Mode
-	PrivvalKey       crypto.PrivKey
-	NodeKey          crypto.PrivKey
-	InternalIP       net.IP
-	ExternalIP       net.IP
-	ProxyPort        uint32
-	StartAt          int64
-	BlockSync        string
-	StateSync        bool
-	Mempool          string
-	Database         string
-	ABCIProtocol     Protocol
-	PrivvalProtocol  Protocol
-	PersistInterval  uint64
-	SnapshotInterval uint64
-	RetainBlocks     uint64
-	Seeds            []*Node
-	PersistentPeers  []*Node
-	Perturbations    []Perturbation
-
-	// SendNoLoad determines if the e2e test should send load to this node.
-	SendNoLoad bool
-=======
 	Name                string
 	Version             string
 	Testnet             *Testnet
@@ -139,7 +112,6 @@
 	SendNoLoad          bool
 	Prometheus          bool
 	PrometheusProxyPort uint32
->>>>>>> 29ed2e26
 }
 
 // LoadTestnet loads a testnet from a manifest file, using the filename to
@@ -160,10 +132,7 @@
 	dir := strings.TrimSuffix(file, filepath.Ext(file))
 
 	keyGen := newKeyGenerator(randomSeed)
-<<<<<<< HEAD
-=======
 	prometheusProxyPortGen := newPortGenerator(prometheusProxyPortFirst)
->>>>>>> 29ed2e26
 	_, ipNet, err := net.ParseCIDR(ifd.Network)
 	if err != nil {
 		return nil, fmt.Errorf("invalid IP network address %q: %w", ifd.Network, err)
@@ -221,7 +190,6 @@
 		nodeNames = append(nodeNames, name)
 	}
 	sort.Strings(nodeNames)
-	localHostIP := net.ParseIP("127.0.0.1")
 
 	for _, name := range nodeNames {
 		nodeManifest := manifest.Nodes[name]
@@ -231,10 +199,6 @@
 		}
 		extIP := ind.ExtIPAddress
 		if len(extIP) == 0 {
-			extIP = ind.IPAddress
-		}
-		extIP := localHostIP
-		if ifd.Provider != "docker" {
 			extIP = ind.IPAddress
 		}
 		v := nodeManifest.Version
@@ -394,15 +358,12 @@
 	}
 	if !testnet.IP.Contains(n.InternalIP) {
 		return fmt.Errorf("node IP %v is not in testnet network %v", n.InternalIP, testnet.IP)
-<<<<<<< HEAD
-=======
 	}
 	if n.ProxyPort == n.PrometheusProxyPort {
 		return fmt.Errorf("node local port %v used also for Prometheus local port", n.ProxyPort)
 	}
 	if n.ProxyPort > 0 && n.ProxyPort <= 1024 {
 		return fmt.Errorf("local port %v must be >1024", n.ProxyPort)
->>>>>>> 29ed2e26
 	}
 	if n.PrometheusProxyPort > 0 && n.PrometheusProxyPort <= 1024 {
 		return fmt.Errorf("local port %v must be >1024", n.PrometheusProxyPort)
@@ -411,15 +372,9 @@
 		if peer.Name != n.Name && peer.ProxyPort == n.ProxyPort && peer.ExternalIP.Equal(n.ExternalIP) {
 			return fmt.Errorf("peer %q also has local port %v", peer.Name, n.ProxyPort)
 		}
-<<<<<<< HEAD
-		for _, peer := range testnet.Nodes {
-			if peer.Name != n.Name && peer.ProxyPort == n.ProxyPort && peer.ExternalIP.Equal(n.ExternalIP) {
-				return fmt.Errorf("peer %q also has local port %v", peer.Name, n.ProxyPort)
-=======
 		if n.PrometheusProxyPort > 0 {
 			if peer.Name != n.Name && peer.PrometheusProxyPort == n.PrometheusProxyPort {
 				return fmt.Errorf("peer %q also has local port %v", peer.Name, n.PrometheusProxyPort)
->>>>>>> 29ed2e26
 			}
 		}
 	}
