package types

import "context"

//go:generate ../../scripts/mockery_generate.sh Application

// Application is an interface that enables any finite, deterministic state machine
// to be driven by a blockchain-based replication engine via the ABCI.
type Application interface {
	// Info/Query Connection
	Info(context.Context, *RequestInfo) (*ResponseInfo, error)    // Return application info
	Query(context.Context, *RequestQuery) (*ResponseQuery, error) // Query for state

	// Mempool Connection
	CheckTx(context.Context, *RequestCheckTx) (*ResponseCheckTx, error) // Validate a tx for the mempool

	// Consensus Connection
<<<<<<< HEAD
	InitChain(context.Context, *RequestInitChain) (*ResponseInitChain, error) // Initialize blockchain w validators/other info from TendermintCore
	PrepareProposal(context.Context, *RequestPrepareProposal) (*ResponsePrepareProposal, error)
	ProcessProposal(context.Context, *RequestProcessProposal) (*ResponseProcessProposal, error)
	// Deliver the decided block with its txs to the Application
	FinalizeBlock(context.Context, *RequestFinalizeBlock) (*ResponseFinalizeBlock, error)
	// Create application specific vote extension
	ExtendVote(context.Context, *RequestExtendVote) (*ResponseExtendVote, error)
	// Verify application's vote extension data
	VerifyVoteExtension(context.Context, *RequestVerifyVoteExtension) (*ResponseVerifyVoteExtension, error)
	// Commit the state and return the application Merkle root hash
	Commit(context.Context, *RequestCommit) (*ResponseCommit, error)
=======
	InitChain(RequestInitChain) ResponseInitChain // Initialize blockchain w validators/other info from CometBFT
	PrepareProposal(RequestPrepareProposal) ResponsePrepareProposal
	ProcessProposal(RequestProcessProposal) ResponseProcessProposal
	BeginBlock(RequestBeginBlock) ResponseBeginBlock // Signals the beginning of a block
	DeliverTx(RequestDeliverTx) ResponseDeliverTx    // Deliver a tx for full processing
	EndBlock(RequestEndBlock) ResponseEndBlock       // Signals the end of a block, returns changes to the validator set
	Commit() ResponseCommit                          // Commit the state and return the application Merkle root hash
>>>>>>> c67d2f78

	// State Sync Connection
	ListSnapshots(context.Context, *RequestListSnapshots) (*ResponseListSnapshots, error)                // List available snapshots
	OfferSnapshot(context.Context, *RequestOfferSnapshot) (*ResponseOfferSnapshot, error)                // Offer a snapshot to the application
	LoadSnapshotChunk(context.Context, *RequestLoadSnapshotChunk) (*ResponseLoadSnapshotChunk, error)    // Load a snapshot chunk
	ApplySnapshotChunk(context.Context, *RequestApplySnapshotChunk) (*ResponseApplySnapshotChunk, error) // Apply a shapshot chunk
}

//-------------------------------------------------------
// BaseApplication is a base form of Application

var _ Application = (*BaseApplication)(nil)

type BaseApplication struct{}

func NewBaseApplication() *BaseApplication {
	return &BaseApplication{}
}

func (BaseApplication) Info(_ context.Context, req *RequestInfo) (*ResponseInfo, error) {
	return &ResponseInfo{}, nil
}

func (BaseApplication) CheckTx(_ context.Context, req *RequestCheckTx) (*ResponseCheckTx, error) {
	return &ResponseCheckTx{Code: CodeTypeOK}, nil
}

func (BaseApplication) Commit(_ context.Context, req *RequestCommit) (*ResponseCommit, error) {
	return &ResponseCommit{}, nil
}

func (BaseApplication) Query(_ context.Context, req *RequestQuery) (*ResponseQuery, error) {
	return &ResponseQuery{Code: CodeTypeOK}, nil
}

func (BaseApplication) InitChain(_ context.Context, req *RequestInitChain) (*ResponseInitChain, error) {
	return &ResponseInitChain{}, nil
}

func (BaseApplication) ListSnapshots(_ context.Context, req *RequestListSnapshots) (*ResponseListSnapshots, error) {
	return &ResponseListSnapshots{}, nil
}

func (BaseApplication) OfferSnapshot(_ context.Context, req *RequestOfferSnapshot) (*ResponseOfferSnapshot, error) {
	return &ResponseOfferSnapshot{}, nil
}

func (BaseApplication) LoadSnapshotChunk(_ context.Context, _ *RequestLoadSnapshotChunk) (*ResponseLoadSnapshotChunk, error) {
	return &ResponseLoadSnapshotChunk{}, nil
}

func (BaseApplication) ApplySnapshotChunk(_ context.Context, req *RequestApplySnapshotChunk) (*ResponseApplySnapshotChunk, error) {
	return &ResponseApplySnapshotChunk{}, nil
}

func (BaseApplication) PrepareProposal(_ context.Context, req *RequestPrepareProposal) (*ResponsePrepareProposal, error) {
	txs := make([][]byte, 0, len(req.Txs))
	var totalBytes int64
	for _, tx := range req.Txs {
		totalBytes += int64(len(tx))
		if totalBytes > req.MaxTxBytes {
			break
		}
		txs = append(txs, tx)
	}
	return &ResponsePrepareProposal{Txs: txs}, nil
}

func (BaseApplication) ProcessProposal(_ context.Context, req *RequestProcessProposal) (*ResponseProcessProposal, error) {
	return &ResponseProcessProposal{Status: ResponseProcessProposal_ACCEPT}, nil
}

func (BaseApplication) ExtendVote(_ context.Context, req *RequestExtendVote) (*ResponseExtendVote, error) {
	return &ResponseExtendVote{}, nil
}

func (BaseApplication) VerifyVoteExtension(_ context.Context, req *RequestVerifyVoteExtension) (*ResponseVerifyVoteExtension, error) {
	return &ResponseVerifyVoteExtension{
		Status: ResponseVerifyVoteExtension_ACCEPT,
	}, nil
}

func (BaseApplication) FinalizeBlock(_ context.Context, req *RequestFinalizeBlock) (*ResponseFinalizeBlock, error) {
	txs := make([]*ExecTxResult, len(req.Txs))
	for i := range req.Txs {
		txs[i] = &ExecTxResult{Code: CodeTypeOK}
	}
	return &ResponseFinalizeBlock{
		TxResults: txs,
	}, nil
}<|MERGE_RESOLUTION|>--- conflicted
+++ resolved
@@ -15,8 +15,7 @@
 	CheckTx(context.Context, *RequestCheckTx) (*ResponseCheckTx, error) // Validate a tx for the mempool
 
 	// Consensus Connection
-<<<<<<< HEAD
-	InitChain(context.Context, *RequestInitChain) (*ResponseInitChain, error) // Initialize blockchain w validators/other info from TendermintCore
+	InitChain(context.Context, *RequestInitChain) (*ResponseInitChain, error) // Initialize blockchain w validators/other info from CometBFT
 	PrepareProposal(context.Context, *RequestPrepareProposal) (*ResponsePrepareProposal, error)
 	ProcessProposal(context.Context, *RequestProcessProposal) (*ResponseProcessProposal, error)
 	// Deliver the decided block with its txs to the Application
@@ -27,15 +26,6 @@
 	VerifyVoteExtension(context.Context, *RequestVerifyVoteExtension) (*ResponseVerifyVoteExtension, error)
 	// Commit the state and return the application Merkle root hash
 	Commit(context.Context, *RequestCommit) (*ResponseCommit, error)
-=======
-	InitChain(RequestInitChain) ResponseInitChain // Initialize blockchain w validators/other info from CometBFT
-	PrepareProposal(RequestPrepareProposal) ResponsePrepareProposal
-	ProcessProposal(RequestProcessProposal) ResponseProcessProposal
-	BeginBlock(RequestBeginBlock) ResponseBeginBlock // Signals the beginning of a block
-	DeliverTx(RequestDeliverTx) ResponseDeliverTx    // Deliver a tx for full processing
-	EndBlock(RequestEndBlock) ResponseEndBlock       // Signals the end of a block, returns changes to the validator set
-	Commit() ResponseCommit                          // Commit the state and return the application Merkle root hash
->>>>>>> c67d2f78
 
 	// State Sync Connection
 	ListSnapshots(context.Context, *RequestListSnapshots) (*ResponseListSnapshots, error)                // List available snapshots
