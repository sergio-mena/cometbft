--- conflicted
+++ resolved
@@ -259,15 +259,9 @@
 		// Note it's possible a tx is still in the cache but no longer in the mempool
 		// (eg. after committing a block, txs are removed from mempool but not cache),
 		// so we only record the sender for txs still in the mempool.
-<<<<<<< HEAD
-		if e, ok := mem.txsMap.Load(tx.Key()); ok {
-			memTx := e.(*clist.CElement).Value.(*mempoolTx)
-			memTx.senders.LoadOrStore(txInfo.SenderID, true)
-			memTx.addToNodeSet(txInfo.sentNodes)
-=======
 		if memTx := mem.getMemTx(tx.Key()); memTx != nil {
 			memTx.addSender(txInfo.SenderID)
->>>>>>> f4301af8
+			memTx.addToNodeSet(txInfo.sentNodes)
 			// TODO: consider punishing peer for dups,
 			// its non-trivial since invalid txs can become valid,
 			// but they can spam the same tx with little cost to them atm.
@@ -350,18 +344,6 @@
 // Called from:
 //   - Update (lock held) if tx was committed
 //   - resCbRecheck (lock not held) if tx was invalidated
-<<<<<<< HEAD
-func (mem *CListMempool) removeTx(tx types.Tx, elem *clist.CElement) {
-	mem.txs.Remove(elem)
-	elem.DetachPrev()
-	mem.txsMap.Delete(tx.Key())
-	atomic.AddInt64(&mem.txsBytes, int64(-len(tx)))
-	mem.metrics.resetTimesTxWasReceived(tx.Key())
-}
-
-// RemoveTxByKey removes a transaction from the mempool by its TxKey index.
-=======
->>>>>>> f4301af8
 func (mem *CListMempool) RemoveTxByKey(txKey types.TxKey) error {
 	if elem, ok := mem.getCElement(txKey); ok {
 		mem.txs.Remove(elem)
@@ -436,12 +418,8 @@
 				gasWanted: r.CheckTx.GasWanted,
 				tx:        tx,
 			}
-<<<<<<< HEAD
-			memTx.senders.Store(txInfo.SenderID, true)
+			memTx.addSender(txInfo.SenderID)
 			memTx.addToNodeSet(txInfo.sentNodes)
-=======
-			memTx.addSender(txInfo.SenderID)
->>>>>>> f4301af8
 			mem.addTx(memTx)
 			mem.logger.Debug(
 				"added good transaction",
@@ -714,56 +692,4 @@
 	// In <v0.37 we would call FlushAsync at the end of recheckTx forcing the buffer to flush
 	// all pending messages to the app. There doesn't seem to be any need here as the buffer
 	// will get flushed regularly or when filled.
-<<<<<<< HEAD
-}
-
-//--------------------------------------------------------------------------------
-
-// mempoolTx is a transaction that successfully ran
-// mempoolTx are the elements of the clist.CList struct defining the mempool
-type mempoolTx struct {
-	height    int64    // height that this tx had been validated in
-	gasWanted int64    // amount of gas this tx states it will require
-	tx        types.Tx //
-
-	// ids of peers who've sent us this tx (as a map for quick lookups).
-	// senders: PeerID -> bool
-	senders sync.Map
-
-	// set of node ids (prefixes) to which this tx was sent (by this node or
-	// other nodes)
-	sentToNodes map[NodeIdPrefix]struct{}
-}
-
-// Height returns the height for this transaction
-func (memTx *mempoolTx) Height() int64 {
-	return atomic.LoadInt64(&memTx.height)
-}
-
-func (memTx *mempoolTx) mergeWithSentNodes(nodes []NodeIdPrefix) []NodeIdPrefix {
-	peerSet := map[string]struct{}{}
-	for p := range memTx.sentToNodes {
-		peerSet[p] = struct{}{}
-	}
-	for _, p := range nodes {
-		peerSet[p] = struct{}{}
-	}
-	result := make([]NodeIdPrefix, len(peerSet))
-	for p := range peerSet {
-		result = append(result, p)
-	}
-	return result
-}
-
-func (memTx *mempoolTx) wasSentTo(peer p2p.Peer) bool {
-	_, ok := memTx.sentToNodes[NodeIdPrefix(peer.ID()[PrefixLength:])]
-	return ok
-}
-
-func (memTx *mempoolTx) addToNodeSet(peers []NodeIdPrefix) {
-	for _, idPrefix := range peers {
-		memTx.sentToNodes[NodeIdPrefix(idPrefix)] = struct{}{}
-	}
-=======
->>>>>>> f4301af8
 }